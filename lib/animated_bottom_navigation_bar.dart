library animated_bottom_navigation_bar;

import 'package:animated_bottom_navigation_bar/src/clip_shadow_path.dart';
import 'package:animated_bottom_navigation_bar/src/navigation_bar_item.dart';
import 'package:animated_bottom_navigation_bar/src/show_hide.dart';
import 'package:flutter/foundation.dart';
import 'package:flutter/material.dart';

import 'src/circular_notch_and_corner_clipper.dart';
import 'src/circular_notched_and_cornered_shape.dart';
import 'src/exceptions.dart';
import 'src/gap_item.dart';

/// Signature for a function that creates a widget for a given index & state.
/// Used by [AnimatedBottomNavigationBar.builder].
typedef IndexedWidgetBuilder = Widget Function(int index, bool isActive);

class AnimatedBottomNavigationBar extends StatefulWidget {
  /// Widgets to render in the tab bar.
  final IndexedWidgetBuilder? tabBuilder;

  /// Total item count.
  final int? itemCount;

  /// Icon data to render in the tab bar.
  final List<IconData>? icons;

  /// Handler which is passed every updated active index.
  final Function(int) onTap;

  /// Current index of selected tab bar item.
  final int activeIndex;

  /// Optional custom size for each tab bar icon. Default is 24.
  final double? iconSize;

  /// Optional custom tab bar height. Default is 56.
  final double? height;

  /// Optional custom tab bar elevation. Default is 8.
  final double? elevation;

  /// Optional custom notch margin for Floating. Default is 8.
  final double? notchMargin;

  /// Optional custom maximum spread radius for splash selection animation. Default is 24.
  final double splashRadius;

  /// Optional custom splash selection animation speed. Default is 300 milliseconds.
  final int? splashSpeedInMilliseconds;

  /// Optional custom tab bar top-left corner radius. Default is 0.
  final double? leftCornerRadius;

  /// Optional custom tab bar top-right corner radius. Useless with [GapLocation.end]. Default is 0.
  final double? rightCornerRadius;

  /// Optional custom tab bar background color. Default is [Colors.white].
  final Color? backgroundColor;

  /// Optional custom splash selection animation color. Default is [Colors.purple].
  final Color? splashColor;

  /// Optional custom currently selected tab bar [IconData] color. Default is [Colors.deepPurpleAccent]
  final Color? activeColor;

  /// Optional custom currently unselected tab bar [IconData] color. Default is [Colors.black]
  final Color? inactiveColor;

  /// Optional custom [Animation] to animate corners and notch appearing.
  final Animation<double>? notchAndCornersAnimation;

  /// Optional custom type of notch. Default is [NotchSmoothness.defaultEdge].
  final NotchSmoothness? notchSmoothness;

  /// Location of the free space between tab bar items for notch.
  /// Must have the same location if [FloatingActionButtonLocation.centerDocked] or [FloatingActionButtonLocation.endDocked].
  /// Default is [GapLocation.end].
  final GapLocation? gapLocation;

  /// Free space width between tab bar items. The preferred width is equal to total width of [FloatingActionButton] and double [notchMargin].
  /// Default is 72.
  final double? gapWidth;

<<<<<<< HEAD
  /// Optional value for whether or not the navigation bar is visible. Default is false.
  final bool? isVisible;

  /// Optional custom shadow around the navigation bar;
  final Shadow? shadow;
=======
  /// Whether to avoid system intrusions on the left.
  final bool safeAreaLeft;

  /// Whether to avoid system intrusions at the top of the screen, typically the
  /// system status bar.
  final bool safeAreaTop;

  /// Whether to avoid system intrusions on the right.
  final bool safeAreaRight;

  /// Whether to avoid system intrusions on the bottom side of the screen.
  final bool safeAreaBottom;
>>>>>>> 997469f5

  AnimatedBottomNavigationBar._internal({
    Key? key,
    required this.activeIndex,
    required this.onTap,
    this.tabBuilder,
    this.itemCount,
    this.icons,
    this.height,
    this.elevation,
    this.splashRadius = 24,
    this.splashSpeedInMilliseconds,
    this.notchMargin,
    this.backgroundColor,
    this.splashColor,
    this.activeColor,
    this.inactiveColor,
    this.notchAndCornersAnimation,
    this.leftCornerRadius,
    this.rightCornerRadius,
    this.iconSize,
    this.notchSmoothness,
    this.gapLocation,
    this.gapWidth,
<<<<<<< HEAD
    this.isVisible,
    this.shadow,
=======
    this.safeAreaLeft = true,
    this.safeAreaTop = true,
    this.safeAreaRight = true,
    this.safeAreaBottom = true,
>>>>>>> 997469f5
  })  : assert(icons != null || itemCount != null),
        assert(((itemCount ?? icons!.length) >= 2) &&
            ((itemCount ?? icons!.length) <= 5)),
        super(key: key) {
    if (gapLocation == GapLocation.end) {
      if (rightCornerRadius != 0)
        throw NonAppropriatePathException(
            'RightCornerRadius along with ${GapLocation.end} or/and ${FloatingActionButtonLocation.endDocked} causes render issue => '
            'consider set rightCornerRadius to 0.');
    }
    if (gapLocation == GapLocation.center) {
      if ((itemCount ?? icons!.length) % 2 != 0)
        throw NonAppropriatePathException(
            'Odd count of icons along with $gapLocation causes render issue => '
            'consider set gapLocation to ${GapLocation.end}');
    }
  }

  AnimatedBottomNavigationBar({
    Key? key,
    required List<IconData> icons,
    required int activeIndex,
    required Function(int) onTap,
    double? height,
    double? elevation,
    double? splashRadius,
    int? splashSpeedInMilliseconds,
    double? notchMargin,
    Color? backgroundColor,
    Color? splashColor,
    Color? activeColor,
    Color? inactiveColor,
    Animation<double>? notchAndCornersAnimation,
    double? leftCornerRadius,
    double? rightCornerRadius,
    double? iconSize,
    NotchSmoothness? notchSmoothness,
    GapLocation? gapLocation,
    double? gapWidth,
<<<<<<< HEAD
    bool? isVisible,
    Shadow? shadow,
=======
    bool safeAreaLeft = true,
    bool safeAreaTop = true,
    bool safeAreaRight = true,
    bool safeAreaBottom = true,
>>>>>>> 997469f5
  }) : this._internal(
          key: key,
          icons: icons,
          activeIndex: activeIndex,
          onTap: onTap,
          height: height,
          elevation: elevation,
          splashRadius: splashRadius ?? 24,
          splashSpeedInMilliseconds: splashSpeedInMilliseconds,
          notchMargin: notchMargin,
          backgroundColor: backgroundColor,
          splashColor: splashColor,
          activeColor: activeColor,
          inactiveColor: inactiveColor,
          notchAndCornersAnimation: notchAndCornersAnimation,
          leftCornerRadius: leftCornerRadius ?? 0,
          rightCornerRadius: rightCornerRadius ?? 0,
          iconSize: iconSize,
          notchSmoothness: notchSmoothness,
          gapLocation: gapLocation ?? GapLocation.end,
          gapWidth: gapWidth,
<<<<<<< HEAD
          isVisible: isVisible,
          shadow: shadow,
=======
          safeAreaLeft: safeAreaLeft,
          safeAreaTop: safeAreaTop,
          safeAreaRight: safeAreaRight,
          safeAreaBottom: safeAreaBottom,
>>>>>>> 997469f5
        );

  AnimatedBottomNavigationBar.builder({
    Key? key,
    required int itemCount,
    required IndexedWidgetBuilder tabBuilder,
    required int activeIndex,
    required Function(int) onTap,
    double? height,
    double? elevation,
    double? splashRadius,
    int? splashSpeedInMilliseconds,
    double? notchMargin,
    Color? backgroundColor,
    Color? splashColor,
    Animation<double>? notchAndCornersAnimation,
    double? leftCornerRadius,
    double? rightCornerRadius,
    NotchSmoothness? notchSmoothness,
    GapLocation? gapLocation,
    double? gapWidth,
<<<<<<< HEAD
    bool? isVisible,
    Shadow? shadow,
=======
    bool safeAreaLeft = true,
    bool safeAreaTop = true,
    bool safeAreaRight = true,
    bool safeAreaBottom = true,
>>>>>>> 997469f5
  }) : this._internal(
          key: key,
          tabBuilder: tabBuilder,
          itemCount: itemCount,
          activeIndex: activeIndex,
          onTap: onTap,
          height: height,
          elevation: elevation,
          splashRadius: splashRadius ?? 24,
          splashSpeedInMilliseconds: splashSpeedInMilliseconds,
          notchMargin: notchMargin,
          backgroundColor: backgroundColor,
          splashColor: splashColor,
          notchAndCornersAnimation: notchAndCornersAnimation,
          leftCornerRadius: leftCornerRadius ?? 0,
          rightCornerRadius: rightCornerRadius ?? 0,
          notchSmoothness: notchSmoothness,
          gapLocation: gapLocation ?? GapLocation.end,
          gapWidth: gapWidth,
<<<<<<< HEAD
          isVisible: isVisible,
          shadow: shadow,
=======
          safeAreaLeft: safeAreaLeft,
          safeAreaTop: safeAreaTop,
          safeAreaRight: safeAreaRight,
          safeAreaBottom: safeAreaBottom,
>>>>>>> 997469f5
        );

  @override
  _AnimatedBottomNavigationBarState createState() =>
      _AnimatedBottomNavigationBarState();
}

class _AnimatedBottomNavigationBarState
    extends State<AnimatedBottomNavigationBar> with TickerProviderStateMixin {
  late ValueListenable<ScaffoldGeometry> geometryListenable;
  late AnimationController _bubbleController;
  double _bubbleRadius = 0;
  double _iconScale = 1;

  @override
  void didChangeDependencies() {
    super.didChangeDependencies();
    geometryListenable = Scaffold.geometryOf(context);

    widget.notchAndCornersAnimation?..addListener(() => setState(() {}));
  }

  @override
  void didUpdateWidget(AnimatedBottomNavigationBar oldWidget) {
    super.didUpdateWidget(oldWidget);
    if (oldWidget.activeIndex != widget.activeIndex) {
      _startBubbleAnimation();
    }
  }

  _startBubbleAnimation() {
    _bubbleController = AnimationController(
      duration: Duration(milliseconds: widget.splashSpeedInMilliseconds ?? 300),
      vsync: this,
    );

    final bubbleCurve = CurvedAnimation(
      parent: _bubbleController,
      curve: Curves.linear,
    );

    Tween<double>(begin: 0, end: 1).animate(bubbleCurve)
      ..addListener(() {
        setState(() {
          _bubbleRadius = widget.splashRadius * bubbleCurve.value;
          if (_bubbleRadius == widget.splashRadius) {
            _bubbleRadius = 0;
          }

          if (bubbleCurve.value < 0.5) {
            _iconScale = 1 + bubbleCurve.value;
          } else {
            _iconScale = 2 - bubbleCurve.value;
          }
        });
      });

    if (_bubbleController.isAnimating) {
      _bubbleController.reset();
    }
    _bubbleController.forward();
  }

  @override
  Widget build(BuildContext context) {
    return ClipShadowPath(
      clipper: CircularNotchedAndCorneredRectangleClipper(
        shape: CircularNotchedAndCorneredRectangle(
          animation: widget.notchAndCornersAnimation,
          notchSmoothness:
              widget.notchSmoothness ?? NotchSmoothness.defaultEdge,
          gapLocation: widget.gapLocation ?? GapLocation.end,
          leftCornerRadius: widget.leftCornerRadius ?? 0.0,
          rightCornerRadius: widget.rightCornerRadius ?? 0.0,
        ),
        geometry: geometryListenable,
        notchMargin: widget.notchMargin ?? 8,
      ),
<<<<<<< HEAD
      shadow: widget.shadow ??
          BoxShadow(
            color: Color(0xFFEBEBEC),
            offset: Offset(0, -1.0),
            blurRadius: 5.0,
          ),
      child: ShowHide(
        showing: widget.isVisible ?? true,
        child: Material(
          color: widget.backgroundColor ?? Colors.white,
          child: SafeArea(
            child: Container(
              height: widget.height ?? 56,
              child: Row(
                mainAxisAlignment: MainAxisAlignment.start,
                mainAxisSize: MainAxisSize.max,
                children: _buildItems(),
              ),
=======
      clipBehavior: Clip.antiAlias,
      child: Material(
        color: widget.backgroundColor ?? Colors.white,
        child: SafeArea(
          left: widget.safeAreaLeft,
          top: widget.safeAreaTop,
          right: widget.safeAreaRight,
          bottom: widget.safeAreaBottom,
          child: Container(
            height: widget.height ?? 56,
            child: Row(
              mainAxisAlignment: MainAxisAlignment.start,
              mainAxisSize: MainAxisSize.max,
              children: _buildItems(),
>>>>>>> 997469f5
            ),
          ),
        ),
      ),
    );
  }

  List<Widget> _buildItems() {
    final gapWidth = widget.gapWidth ?? 72;
    final gapItemWidth = widget.notchAndCornersAnimation != null
        ? gapWidth * widget.notchAndCornersAnimation!.value
        : gapWidth;
    final itemCount = widget.itemCount ?? widget.icons!.length;

    List items = <Widget>[];
    for (var i = 0; i < itemCount; i++) {
      final isActive = i == widget.activeIndex;

      if (widget.gapLocation == GapLocation.center && i == itemCount / 2) {
        items.add(
          GapItem(
            width: gapItemWidth,
          ),
        );
      }

      items.add(
        NavigationBarItem(
          isActive: isActive,
          bubbleRadius: _bubbleRadius,
          maxBubbleRadius: widget.splashRadius,
          bubbleColor: widget.splashColor,
          activeColor: widget.activeColor,
          inactiveColor: widget.inactiveColor,
          child: widget.tabBuilder?.call(i, isActive),
          iconData: widget.icons?.elementAt(i),
          iconScale: _iconScale,
          iconSize: widget.iconSize,
          onTap: () => widget.onTap(i),
        ),
      );

      if (widget.gapLocation == GapLocation.end && i == itemCount - 1) {
        items.add(
          GapItem(
            width: gapItemWidth,
          ),
        );
      }
    }
    return items as List<Widget>;
  }
}

enum NotchSmoothness {
  sharpEdge,
  defaultEdge,
  softEdge,
  smoothEdge,
  verySmoothEdge
}

enum GapLocation { none, center, end }<|MERGE_RESOLUTION|>--- conflicted
+++ resolved
@@ -82,13 +82,12 @@
   /// Default is 72.
   final double? gapWidth;
 
-<<<<<<< HEAD
   /// Optional value for whether or not the navigation bar is visible. Default is false.
   final bool? isVisible;
 
   /// Optional custom shadow around the navigation bar;
   final Shadow? shadow;
-=======
+
   /// Whether to avoid system intrusions on the left.
   final bool safeAreaLeft;
 
@@ -101,7 +100,6 @@
 
   /// Whether to avoid system intrusions on the bottom side of the screen.
   final bool safeAreaBottom;
->>>>>>> 997469f5
 
   AnimatedBottomNavigationBar._internal({
     Key? key,
@@ -126,15 +124,12 @@
     this.notchSmoothness,
     this.gapLocation,
     this.gapWidth,
-<<<<<<< HEAD
     this.isVisible,
     this.shadow,
-=======
     this.safeAreaLeft = true,
     this.safeAreaTop = true,
     this.safeAreaRight = true,
     this.safeAreaBottom = true,
->>>>>>> 997469f5
   })  : assert(icons != null || itemCount != null),
         assert(((itemCount ?? icons!.length) >= 2) &&
             ((itemCount ?? icons!.length) <= 5)),
@@ -174,15 +169,12 @@
     NotchSmoothness? notchSmoothness,
     GapLocation? gapLocation,
     double? gapWidth,
-<<<<<<< HEAD
     bool? isVisible,
     Shadow? shadow,
-=======
     bool safeAreaLeft = true,
     bool safeAreaTop = true,
     bool safeAreaRight = true,
     bool safeAreaBottom = true,
->>>>>>> 997469f5
   }) : this._internal(
           key: key,
           icons: icons,
@@ -204,15 +196,12 @@
           notchSmoothness: notchSmoothness,
           gapLocation: gapLocation ?? GapLocation.end,
           gapWidth: gapWidth,
-<<<<<<< HEAD
           isVisible: isVisible,
           shadow: shadow,
-=======
           safeAreaLeft: safeAreaLeft,
           safeAreaTop: safeAreaTop,
           safeAreaRight: safeAreaRight,
           safeAreaBottom: safeAreaBottom,
->>>>>>> 997469f5
         );
 
   AnimatedBottomNavigationBar.builder({
@@ -234,15 +223,12 @@
     NotchSmoothness? notchSmoothness,
     GapLocation? gapLocation,
     double? gapWidth,
-<<<<<<< HEAD
     bool? isVisible,
     Shadow? shadow,
-=======
     bool safeAreaLeft = true,
     bool safeAreaTop = true,
     bool safeAreaRight = true,
     bool safeAreaBottom = true,
->>>>>>> 997469f5
   }) : this._internal(
           key: key,
           tabBuilder: tabBuilder,
@@ -262,15 +248,12 @@
           notchSmoothness: notchSmoothness,
           gapLocation: gapLocation ?? GapLocation.end,
           gapWidth: gapWidth,
-<<<<<<< HEAD
           isVisible: isVisible,
           shadow: shadow,
-=======
           safeAreaLeft: safeAreaLeft,
           safeAreaTop: safeAreaTop,
           safeAreaRight: safeAreaRight,
           safeAreaBottom: safeAreaBottom,
->>>>>>> 997469f5
         );
 
   @override
@@ -349,7 +332,6 @@
         geometry: geometryListenable,
         notchMargin: widget.notchMargin ?? 8,
       ),
-<<<<<<< HEAD
       shadow: widget.shadow ??
           BoxShadow(
             color: Color(0xFFEBEBEC),
@@ -359,8 +341,13 @@
       child: ShowHide(
         showing: widget.isVisible ?? true,
         child: Material(
+          clipBehavior: Clip.antiAlias,
           color: widget.backgroundColor ?? Colors.white,
           child: SafeArea(
+            left: widget.safeAreaLeft,
+            top: widget.safeAreaTop,
+            right: widget.safeAreaRight,
+            bottom: widget.safeAreaBottom,
             child: Container(
               height: widget.height ?? 56,
               child: Row(
@@ -368,22 +355,6 @@
                 mainAxisSize: MainAxisSize.max,
                 children: _buildItems(),
               ),
-=======
-      clipBehavior: Clip.antiAlias,
-      child: Material(
-        color: widget.backgroundColor ?? Colors.white,
-        child: SafeArea(
-          left: widget.safeAreaLeft,
-          top: widget.safeAreaTop,
-          right: widget.safeAreaRight,
-          bottom: widget.safeAreaBottom,
-          child: Container(
-            height: widget.height ?? 56,
-            child: Row(
-              mainAxisAlignment: MainAxisAlignment.start,
-              mainAxisSize: MainAxisSize.max,
-              children: _buildItems(),
->>>>>>> 997469f5
             ),
           ),
         ),
